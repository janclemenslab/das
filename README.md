# DSS segments song[^1]

## Installation

```shell
conda create -n dss "python>=3.7,<3.8"
conda activate dss
pip install -e git+https://github.com/janclemenslab/deepsongsegmenter#egg=deepsongsegmenter[cpu]
```
Replace `[cpu]` at the end of the last command with `[gpu]` if you want to use the GPU. By default (without any `[...]` in the last command) tensorflow will no be installed - do this to avoid conflict with already installed cpu or gpu versions of tensorflow.

Local install: `pip install -e ".[cpu]"` or `".[gpu]"`.

To use the tutorial notebooks, you need to install a couple of extra dependencies:
```shell
conda install jupyterlab ipython tqdm ipywidgets -y
```

Troubleshooting:
- Pip install straight into a vanilla env failed on my mac due to zarr - I had to first manually install zarr using `conda install zarr`.
- [tensorflow-auto-detect](https://pypi.org/project/tensorflow-auto-detect/) could be used to automatically select the right tensorflow variant (CPU/GPU) but does as of Nov 2019 not support tf2.0.
- You can also manually install all dependencies (replace `"tensorflow>=2.0"` with `"tensorflow-gpu>=2.0"` if you want to use the GPU):
```shell
<<<<<<< HEAD
conda install "numpy>=1.8.0" scikit-learn scipy scikit-image "tensorflow>=2.0" pandas h5py yaml pywavelets librosa matplotlib seaborn pytables
conda install peakutils -c conda-forge
=======
conda install "numpy>=1.8.0" scikit-learn scipy scikit-image "tensorflow>=2.0" pandas h5py yaml pywavelets matplotlib seaborn zarr
conda install librosa peakutils -c conda-forge
>>>>>>> e97a9f0a
pip install flammkuchen defopt matplotlib-scalebar
```

## Tutorials
For the tutorials to work, you first need to download some data and example models (266MB) from [here](https://www.dropbox.com/sh/wnj3389k8ei8i1c/AACy7apWxW87IS_fBjI8-7WDa?dl=0) and put the four folders in the `tutorials` folder. Note also that you need to install some extra dependencies (see _Installation_ above)

There are four tutorial notebooks that illustrate all steps required for going from annotated data via training and evaluating a network to segmenting new recordings:
- [Prepare training data](tutorials/1_prepare_data.ipynb)
- [Train the network](tutorials/2_training.ipynb)
- Evaluate the network and fine tune inference parameters for predicting [events like Drosophila song pulses](tutorials/3a_evaluate_events.ipynb) or [segments like Drosophila sine song or bird song syllables](tutorials/3b_evaluate_segments.ipynb)
- [Inference on new data](tutorials/4_inference.ipynb)

## Acknowledgements
The following packages were modified and integrated into dss.
- Keras implementation of TCN models modified from [keras-tcn](https://github.com/philipperemy/keras-tcn) (in `dss.tcn`)
- Trainable STFT layer implementation modified from [kapre](https://github.com/keunwoochoi/kapre) (in `dss.kapre`)
- FCN model code modified from [LEAP](https://github.com/talmo/leap)

See the sub-module directories for the original READMEs.


[^1]: As in ["LEAP estimates animal pose"](https://github.com/talmo/leap)<|MERGE_RESOLUTION|>--- conflicted
+++ resolved
@@ -21,13 +21,8 @@
 - [tensorflow-auto-detect](https://pypi.org/project/tensorflow-auto-detect/) could be used to automatically select the right tensorflow variant (CPU/GPU) but does as of Nov 2019 not support tf2.0.
 - You can also manually install all dependencies (replace `"tensorflow>=2.0"` with `"tensorflow-gpu>=2.0"` if you want to use the GPU):
 ```shell
-<<<<<<< HEAD
-conda install "numpy>=1.8.0" scikit-learn scipy scikit-image "tensorflow>=2.0" pandas h5py yaml pywavelets librosa matplotlib seaborn pytables
-conda install peakutils -c conda-forge
-=======
 conda install "numpy>=1.8.0" scikit-learn scipy scikit-image "tensorflow>=2.0" pandas h5py yaml pywavelets matplotlib seaborn zarr
 conda install librosa peakutils -c conda-forge
->>>>>>> e97a9f0a
 pip install flammkuchen defopt matplotlib-scalebar
 ```
 
